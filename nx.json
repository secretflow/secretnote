{
  "$schema": "https://cdn.jsdelivr.net/npm/nx@latest/schemas/nx-schema.json",
  "namedInputs": {
    ":default": ["{projectRoot}/**/*"],
    ":javascript": ["{workspaceRoot}/tsconfig.*", "{workspaceRoot}/pnpm-lock.yaml"],
    ":python": [
      "{workspaceRoot}/pyproject.toml",
      "{workspaceRoot}/requirements.lock",
      "{workspaceRoot}/requirements-dev.lock"
    ]
  },
  "targetDefaults": {
    "lint:eslint": {
      "inputs": [
        ":default",
        ":javascript",
        "{workspaceRoot}/.eslintrc.*",
        "{workspaceRoot}/.eslintignore"
      ],
      "cache": true
    },
<<<<<<< HEAD
=======
    "lint:stylelint": {
      "inputs": [
        ":default",
        ":javascript",
        "{workspaceRoot}/.stylelintrc.*",
        "{workspaceRoot}/.stylelintignore"
      ],
      "cache": true
    },
>>>>>>> 7af9f748
    "format:prettier": {
      "inputs": ["{workspaceRoot}/**/*"],
      "cache": false
    },
    "format:black": {
      "inputs": [":default", ":python"],
      "cache": true
    },
    "typecheck:tsc": {
      "inputs": ["^:default", ":default", ":javascript"],
      "cache": true
    },
    "setup:umi": {
      "inputs": [":default", ":javascript"],
      "outputs": ["{projectRoot}/src/.umi"],
      "cache": true
    },
    "build:component": {
      "inputs": [":default", ":javascript"],
      "outputs": ["{projectRoot}/dist"],
      "cache": true
    },
    "build:site": {
      "inputs": [":default", ":javascript"],
      "outputs": [
        "{projectRoot}/dist",
        "{projectRoot}/src/.umi",
        "{projectRoot}/src/.umi-production"
      ],
      "dependsOn": ["build:component"],
      "cache": true
    },
    "build:py": {
      "inputs": [":default", ":python"],
      "dependsOn": ["build:site"],
      "cache": false
    }
  },
  "parallel": 8
}<|MERGE_RESOLUTION|>--- conflicted
+++ resolved
@@ -19,8 +19,6 @@
       ],
       "cache": true
     },
-<<<<<<< HEAD
-=======
     "lint:stylelint": {
       "inputs": [
         ":default",
@@ -30,7 +28,6 @@
       ],
       "cache": true
     },
->>>>>>> 7af9f748
     "format:prettier": {
       "inputs": ["{workspaceRoot}/**/*"],
       "cache": false
